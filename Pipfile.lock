--- conflicted
+++ resolved
@@ -1,11 +1,7 @@
 {
     "_meta": {
         "hash": {
-<<<<<<< HEAD
-            "sha256": "ca44d4434450b7af276dac950efbb9ecbfe087c165c852f81d4b9e6ad15525d0"
-=======
             "sha256": "cc81c4d3c9604a96af7a7e6be9a80f178eaf795e8944974df0907654a9b524d6"
->>>>>>> 2e9c21b1
         },
         "pipfile-spec": 6,
         "requires": {
@@ -371,150 +367,6 @@
             ],
             "markers": "python_version < '3.8'",
             "version": "==1.5.0"
-<<<<<<< HEAD
-        },
-        "ipykernel": {
-            "hashes": [
-                "sha256:7f1f01df22f1229c8879501057877ccaf92a3b01c1d00db708aad5003e5f9238",
-                "sha256:ba8c9e5561f3223fb47ce06ad7925cb9444337ac367341c0c520ffb68ea6d120"
-            ],
-            "version": "==5.1.4"
-        },
-        "ipython": {
-            "hashes": [
-                "sha256:0f4bcf18293fb666df8511feec0403bdb7e061a5842ea6e88a3177b0ceb34ead",
-                "sha256:387686dd7fc9caf29d2fddcf3116c4b07a11d9025701d220c589a430b0171d8a"
-            ],
-            "markers": "python_version >= '3.3'",
-            "version": "==7.11.1"
-        },
-        "ipython-genutils": {
-            "hashes": [
-                "sha256:72dd37233799e619666c9f639a9da83c34013a73e8bbc79a7a6348d93c61fab8",
-                "sha256:eb2e116e75ecef9d4d228fdc66af54269afa26ab4463042e33785b887c628ba8"
-            ],
-            "version": "==0.2.0"
-        },
-        "ipywidgets": {
-            "hashes": [
-                "sha256:13ffeca438e0c0f91ae583dc22f50379b9d6b28390ac7be8b757140e9a771516",
-                "sha256:e945f6e02854a74994c596d9db83444a1850c01648f1574adf144fbbabe05c97"
-            ],
-            "version": "==7.5.1"
-=======
->>>>>>> 2e9c21b1
-        },
-        "isort": {
-            "hashes": [
-                "sha256:54da7e92468955c4fceacd0c86bd0ec997b0e1ee80d97f67c35a78b719dccab1",
-                "sha256:6e811fcb295968434526407adb8796944f1988c5b65e8139058f2014cbe100fd"
-            ],
-            "index": "pypi",
-            "version": "==4.3.21"
-        },
-        "jedi": {
-            "hashes": [
-                "sha256:b4f4052551025c6b0b0b193b29a6ff7bdb74c52450631206c262aef9f7159ad2",
-                "sha256:d5c871cb9360b414f981e7072c52c33258d598305280fef91c6cae34739d65d5"
-            ],
-            "version": "==0.16.0"
-        },
-        "jinja2": {
-            "hashes": [
-                "sha256:6e7a3c2934694d59ad334c93dd1b6c96699cf24c53fdb8ec848ac6b23e685734",
-                "sha256:d6609ae5ec3d56212ca7d802eda654eaf2310000816ce815361041465b108be4"
-            ],
-            "version": "==2.11.0"
-        },
-        "jsonschema": {
-            "hashes": [
-                "sha256:4e5b3cf8216f577bee9ce139cbe72eca3ea4f292ec60928ff24758ce626cd163",
-                "sha256:c8a85b28d377cc7737e46e2d9f2b4f44ee3c0e1deac6bf46ddefc7187d30797a"
-            ],
-            "version": "==3.2.0"
-        },
-        "jupyter": {
-            "hashes": [
-                "sha256:3e1f86076bbb7c8c207829390305a2b1fe836d471ed54be66a3b8c41e7f46cc7",
-                "sha256:5b290f93b98ffbc21c0c7e749f054b3267782166d72fa5e3ed1ed4eaf34a2b78",
-                "sha256:d9dc4b3318f310e34c82951ea5d6683f67bed7def4b259fafbfe4f1beb1d8e5f"
-            ],
-            "index": "pypi",
-            "version": "==1.0.0"
-        },
-        "jupyter-client": {
-            "hashes": [
-                "sha256:60e6faec1031d63df57f1cc671ed673dced0ed420f4377ea33db37b1c188b910",
-                "sha256:d0c077c9aaa4432ad485e7733e4d91e48f87b4f4bab7d283d42bb24cbbba0a0f"
-            ],
-            "version": "==5.3.4"
-        },
-        "jupyter-console": {
-            "hashes": [
-                "sha256:6f6ead433b0534909df789ea64f0a14cdf9b6b2360757756f08182be4b9e431b",
-                "sha256:b392155112ec86a329df03b225749a0fa903aa80811e8eda55796a40b5e470d8"
-            ],
-            "version": "==6.1.0"
-        },
-        "jupyter-core": {
-            "hashes": [
-                "sha256:464769f7387d7a62a2403d067f1ddc616655b7f77f5d810c0dd62cb54bfd0fb9",
-                "sha256:a183e0ec2e8f6adddf62b0a3fc6a2237e3e0056d381e536d3e7c7ecc3067e244"
-            ],
-            "version": "==4.6.1"
-        },
-        "markupsafe": {
-            "hashes": [
-                "sha256:00bc623926325b26bb9605ae9eae8a215691f33cae5df11ca5424f06f2d1f473",
-                "sha256:09027a7803a62ca78792ad89403b1b7a73a01c8cb65909cd876f7fcebd79b161",
-                "sha256:09c4b7f37d6c648cb13f9230d847adf22f8171b1ccc4d5682398e77f40309235",
-                "sha256:1027c282dad077d0bae18be6794e6b6b8c91d58ed8a8d89a89d59693b9131db5",
-                "sha256:13d3144e1e340870b25e7b10b98d779608c02016d5184cfb9927a9f10c689f42",
-                "sha256:24982cc2533820871eba85ba648cd53d8623687ff11cbb805be4ff7b4c971aff",
-                "sha256:29872e92839765e546828bb7754a68c418d927cd064fd4708fab9fe9c8bb116b",
-                "sha256:43a55c2930bbc139570ac2452adf3d70cdbb3cfe5912c71cdce1c2c6bbd9c5d1",
-                "sha256:46c99d2de99945ec5cb54f23c8cd5689f6d7177305ebff350a58ce5f8de1669e",
-                "sha256:500d4957e52ddc3351cabf489e79c91c17f6e0899158447047588650b5e69183",
-                "sha256:535f6fc4d397c1563d08b88e485c3496cf5784e927af890fb3c3aac7f933ec66",
-                "sha256:596510de112c685489095da617b5bcbbac7dd6384aeebeda4df6025d0256a81b",
-                "sha256:62fe6c95e3ec8a7fad637b7f3d372c15ec1caa01ab47926cfdf7a75b40e0eac1",
-                "sha256:6788b695d50a51edb699cb55e35487e430fa21f1ed838122d722e0ff0ac5ba15",
-                "sha256:6dd73240d2af64df90aa7c4e7481e23825ea70af4b4922f8ede5b9e35f78a3b1",
-                "sha256:717ba8fe3ae9cc0006d7c451f0bb265ee07739daf76355d06366154ee68d221e",
-                "sha256:79855e1c5b8da654cf486b830bd42c06e8780cea587384cf6545b7d9ac013a0b",
-                "sha256:7c1699dfe0cf8ff607dbdcc1e9b9af1755371f92a68f706051cc8c37d447c905",
-                "sha256:88e5fcfb52ee7b911e8bb6d6aa2fd21fbecc674eadd44118a9cc3863f938e735",
-                "sha256:8defac2f2ccd6805ebf65f5eeb132adcf2ab57aa11fdf4c0dd5169a004710e7d",
-                "sha256:98c7086708b163d425c67c7a91bad6e466bb99d797aa64f965e9d25c12111a5e",
-                "sha256:9add70b36c5666a2ed02b43b335fe19002ee5235efd4b8a89bfcf9005bebac0d",
-                "sha256:9bf40443012702a1d2070043cb6291650a0841ece432556f784f004937f0f32c",
-                "sha256:ade5e387d2ad0d7ebf59146cc00c8044acbd863725f887353a10df825fc8ae21",
-                "sha256:b00c1de48212e4cc9603895652c5c410df699856a2853135b3967591e4beebc2",
-                "sha256:b1282f8c00509d99fef04d8ba936b156d419be841854fe901d8ae224c59f0be5",
-                "sha256:b2051432115498d3562c084a49bba65d97cf251f5a331c64a12ee7e04dacc51b",
-                "sha256:ba59edeaa2fc6114428f1637ffff42da1e311e29382d81b339c1817d37ec93c6",
-                "sha256:c8716a48d94b06bb3b2524c2b77e055fb313aeb4ea620c8dd03a105574ba704f",
-                "sha256:cd5df75523866410809ca100dc9681e301e3c27567cf498077e8551b6d20e42f",
-                "sha256:cdb132fc825c38e1aeec2c8aa9338310d29d337bebbd7baa06889d09a60a1fa2",
-                "sha256:e249096428b3ae81b08327a63a485ad0878de3fb939049038579ac0ef61e17e7",
-                "sha256:e8313f01ba26fbbe36c7be1966a7b7424942f670f38e666995b88d012765b9be"
-            ],
-            "version": "==1.1.1"
-        },
-        "mistune": {
-            "hashes": [
-                "sha256:59a3429db53c50b5c6bcc8a07f8848cb00d7dc8bdb431a4ab41920d201d4756e",
-                "sha256:88a1051873018da288eee8538d476dffe1262495144b33ecb586c4ab266bb8d4"
-            ],
-            "version": "==0.8.4"
-        },
-        "more-itertools": {
-            "hashes": [
-                "sha256:5dd8bcf33e5f9513ffa06d5ad33d78f31e1931ac9a18f33d37e77a180d393a7c",
-                "sha256:b1ddb932186d8a6ac451e1d95844b382f55e12686d51ca0c68b6f61f2ab7a507"
-            ],
-            "version": "==8.2.0"
-<<<<<<< HEAD
         },
         "nbconvert": {
             "hashes": [
@@ -536,8 +388,6 @@
                 "sha256:47a9092975c9e7965ada00b9a20f0cf637d001db60d241d479f53c0be117ad48"
             ],
             "version": "==6.0.3"
-=======
->>>>>>> 2e9c21b1
         },
         "packaging": {
             "hashes": [
